--- conflicted
+++ resolved
@@ -80,7 +80,6 @@
 
 static const char LOG_LEVEL_TO_CHAR[7] = "-NEWID";
 
-<<<<<<< HEAD
 // Short File code taken from https://blog.galowicz.de/2016/02/20/short_file_macro/
 static constexpr const char* past_last_slash(const char* str, const char* last_slash)
 {
@@ -93,9 +92,6 @@
   return past_last_slash(str, str);
 }
 
-void GenericLog(Common::Log::LOG_LEVELS level, Common::Log::LOG_TYPE type, const char* file,
-                int line, const char* fmt, ...)
-=======
 void GenericLogFmtImpl(LOG_LEVELS level, LOG_TYPE type, const char* file, int line,
                        fmt::string_view format, const fmt::format_args& args);
 
@@ -111,7 +107,6 @@
 }
 
 void GenericLog(LOG_LEVELS level, LOG_TYPE type, const char* file, int line, const char* fmt, ...)
->>>>>>> 5abae61a
 #ifdef __GNUC__
     __attribute__((format(printf, 5, 6)))
 #endif
