// Copyright 2015 Dolphin Emulator Project
// Licensed under GPLv2+
// Refer to the license.txt file included.

#include "Core/HotkeyManager.h"

#include <algorithm>
#include <array>
#include <string>
#include <vector>

#include <fmt/format.h>

#include "Core/ConfigManager.h"
#include "Common/Common.h"
#include "Common/CommonTypes.h"
#include "Common/FileUtil.h"
#include "Common/IniFile.h"
#include "Common/StringUtil.h"

#include "InputCommon/ControllerEmu/Control/Input.h"
#include "InputCommon/ControllerEmu/ControlGroup/Buttons.h"
#include "InputCommon/ControllerEmu/ControlGroup/ControlGroup.h"
#include "InputCommon/ControllerInterface/ControllerInterface.h"
#include "InputCommon/GCPadStatus.h"

// clang-format off
<<<<<<< HEAD
constexpr std::array<const char*, 142> s_hotkey_labels{{
=======
constexpr std::array<const char*, 139> s_hotkey_labels{{
>>>>>>> 5abae61a
    _trans("Open"),
    _trans("Change Disc"),
    _trans("Eject Disc"),
    _trans("Refresh Game List"),
    _trans("Toggle Pause"),
    _trans("Stop"),
    _trans("Reset"),
    _trans("Toggle Fullscreen"),
    _trans("Take Screenshot"),
    _trans("Exit"),
    _trans("Activate NetPlay Chat"),
    _trans("Control NetPlay Golf Mode"),

    _trans("Volume Down"),
    _trans("Volume Up"),
    _trans("Volume Toggle Mute"),

    _trans("Decrease Emulation Speed"),
    _trans("Increase Emulation Speed"),
    _trans("Disable Emulation Speed Limit"),

    _trans("Frame Advance"),
    _trans("Frame Advance Decrease Speed"),
    _trans("Frame Advance Increase Speed"),
    _trans("Frame Advance Reset Speed"),

    _trans("Start Recording"),
    _trans("Play Recording"),
    _trans("Export Recording"),
    _trans("Read-Only Mode"),

    // i18n: Here, "Step" is a verb. This feature is used for
    // going through code step by step.
    _trans("Step Into"),
    // i18n: Here, "Step" is a verb. This feature is used for
    // going through code step by step.
    _trans("Step Over"),
    // i18n: Here, "Step" is a verb. This feature is used for
    // going through code step by step.
    _trans("Step Out"),
    _trans("Skip"),

    // i18n: Here, PC is an acronym for program counter, not personal computer.
    _trans("Show PC"),
    // i18n: Here, PC is an acronym for program counter, not personal computer.
    _trans("Set PC"),

    _trans("Toggle Breakpoint"),
    _trans("Add a Breakpoint"),
    _trans("Add a Memory Breakpoint"),

    _trans("Press Sync Button"),
    _trans("Connect Wii Remote 1"),
    _trans("Connect Wii Remote 2"),
    _trans("Connect Wii Remote 3"),
    _trans("Connect Wii Remote 4"),
    _trans("Connect Balance Board"),
    _trans("Toggle SD Card"),
    _trans("Toggle USB Keyboard"),

    _trans("Next Profile"),
    _trans("Previous Profile"),
    _trans("Next Game Profile"),
    _trans("Previous Game Profile"),
    _trans("Next Profile"),
    _trans("Previous Profile"),
    _trans("Next Game Profile"),
    _trans("Previous Game Profile"),
    _trans("Next Profile"),
    _trans("Previous Profile"),
    _trans("Next Game Profile"),
    _trans("Previous Game Profile"),
    _trans("Next Profile"),
    _trans("Previous Profile"),
    _trans("Next Game Profile"),
    _trans("Previous Game Profile"),

    _trans("Toggle Crop"),
    _trans("Toggle Aspect Ratio"),
    _trans("Toggle Skip EFB Access"),
    _trans("Toggle EFB Copies"),
    _trans("Toggle XFB Copies"),
    _trans("Toggle XFB Immediate Mode"),
    _trans("Toggle Fog"),
    _trans("Toggle Texture Dumping"),
    _trans("Toggle Custom Textures"),

    // i18n: IR stands for internal resolution
    _trans("Increase IR"),
    // i18n: IR stands for internal resolution
    _trans("Decrease IR"),

    _trans("Freelook Decrease Speed"),
    _trans("Freelook Increase Speed"),
    _trans("Freelook Reset Speed"),
    _trans("Freelook Move Up"),
    _trans("Freelook Move Down"),
    _trans("Freelook Move Left"),
    _trans("Freelook Move Right"),
    _trans("Freelook Zoom In"),
    _trans("Freelook Zoom Out"),
    _trans("Freelook Reset"),
    _trans("Freelook Toggle"),
    _trans("Freelook Increase Field of View X"),
    _trans("Freelook Decrease Field of View X"),
    _trans("Freelook Increase Field of View Y"),
    _trans("Freelook Decrease Field of View Y"),

    _trans("Toggle 3D Side-by-Side"),
    _trans("Toggle 3D Top-Bottom"),
    _trans("Toggle 3D Anaglyph"),
    _trans("Decrease Depth"),
    _trans("Increase Depth"),
    _trans("Decrease Convergence"),
    _trans("Increase Convergence"),

    _trans("Load State Slot 1"),
    _trans("Load State Slot 2"),
    _trans("Load State Slot 3"),
    _trans("Load State Slot 4"),
    _trans("Load State Slot 5"),
    _trans("Load State Slot 6"),
    _trans("Load State Slot 7"),
    _trans("Load State Slot 8"),
    _trans("Load State Slot 9"),
    _trans("Load State Slot 10"),
    _trans("Load from Selected Slot"),

    _trans("Save State Slot 1"),
    _trans("Save State Slot 2"),
    _trans("Save State Slot 3"),
    _trans("Save State Slot 4"),
    _trans("Save State Slot 5"),
    _trans("Save State Slot 6"),
    _trans("Save State Slot 7"),
    _trans("Save State Slot 8"),
    _trans("Save State Slot 9"),
    _trans("Save State Slot 10"),
    _trans("Save to Selected Slot"),

    _trans("Select State Slot 1"),
    _trans("Select State Slot 2"),
    _trans("Select State Slot 3"),
    _trans("Select State Slot 4"),
    _trans("Select State Slot 5"),
    _trans("Select State Slot 6"),
    _trans("Select State Slot 7"),
    _trans("Select State Slot 8"),
    _trans("Select State Slot 9"),
    _trans("Select State Slot 10"),

    _trans("Load State Last 1"),
    _trans("Load State Last 2"),
    _trans("Load State Last 3"),
    _trans("Load State Last 4"),
    _trans("Load State Last 5"),
    _trans("Load State Last 6"),
    _trans("Load State Last 7"),
    _trans("Load State Last 8"),
    _trans("Load State Last 9"),
    _trans("Load State Last 10"),

    _trans("Save Oldest State"),
    _trans("Undo Load State"),
    _trans("Undo Save State"),
    _trans("Save State"),
    _trans("Load State"),

    // Slippi Playback
    _trans("Jump backwards in Slippi replay"),
    _trans("Step backwards in Slippi replay"),
    _trans("Step forwards in Slippi replay"),
    _trans("Jump forwards in Slippi replay"),
}};

// clang-format on
static_assert(NUM_HOTKEYS == s_hotkey_labels.size(), "Wrong count of hotkey_labels");

namespace HotkeyManagerEmu
{
static std::array<u32, NUM_HOTKEY_GROUPS> s_hotkey_down;
static HotkeyStatus s_hotkey;
static bool s_enabled;

static InputConfig s_config("Hotkeys", _trans("Hotkeys"), "Hotkeys");

InputConfig* GetConfig()
{
  return &s_config;
}

void GetStatus()
{
  // Get input
  static_cast<HotkeyManager*>(s_config.GetController(0))->GetInput(&s_hotkey);
}

bool IsEnabled()
{
  return s_enabled;
}

void Enable(bool enable_toggle)
{
  s_enabled = enable_toggle;
}

bool IsPressed(int id, bool held)
{
  unsigned int group = static_cast<HotkeyManager*>(s_config.GetController(0))->FindGroupByID(id);
  unsigned int group_key =
      static_cast<HotkeyManager*>(s_config.GetController(0))->GetIndexForGroup(group, id);
  if (s_hotkey.button[group] & (1 << group_key))
  {
    const bool pressed = !!(s_hotkey_down[group] & (1 << group_key));
    s_hotkey_down[group] |= (1 << group_key);
    if (!pressed || held)
      return true;
  }
  else
  {
    s_hotkey_down[group] &= ~(1 << group_key);
  }

  return false;
}

// This function exists to load the old "Keys" group so pre-existing configs don't break.
// TODO: Remove this at a future date when we're confident most configs are migrated.
static void LoadLegacyConfig(ControllerEmu::EmulatedController* controller)
{
  IniFile inifile;
  if (inifile.Load(File::GetUserPath(D_CONFIG_IDX) + "Hotkeys.ini"))
  {
    if (!inifile.Exists("Hotkeys") && inifile.Exists("Hotkeys1"))
    {
      auto sec = inifile.GetOrCreateSection("Hotkeys1");

      {
        std::string defdev;
        sec->Get("Device", &defdev, "");
        controller->SetDefaultDevice(defdev);
      }

      for (auto& group : controller->groups)
      {
        for (auto& control : group->controls)
        {
          std::string key("Keys/" + control->name);

          if (sec->Exists(key))
          {
            std::string expression;
            sec->Get(key, &expression, "");
            control->control_ref->SetExpression(std::move(expression));
          }
        }
      }

      controller->UpdateReferences(g_controller_interface);
    }
  }
}

void Initialize()
{
  if (s_config.ControllersNeedToBeCreated())
    s_config.CreateController<HotkeyManager>();

  s_config.RegisterHotplugCallback();

  // load the saved controller config
  LoadConfig();

  s_hotkey_down = {};

  s_enabled = true;
}

void LoadConfig()
{
  s_config.LoadConfig(true);
  LoadLegacyConfig(s_config.GetController(0));
}

ControllerEmu::ControlGroup* GetHotkeyGroup(HotkeyGroup group)
{
  return static_cast<HotkeyManager*>(s_config.GetController(0))->GetHotkeyGroup(group);
}

void Shutdown()
{
  s_config.UnregisterHotplugCallback();

  s_config.ClearControllers();
}
}  // namespace HotkeyManagerEmu

struct HotkeyGroupInfo
{
  const char* name;
  Hotkey first;
  Hotkey last;
};

constexpr std::array<HotkeyGroupInfo, NUM_HOTKEY_GROUPS> s_groups_info = {
    {{_trans("General"), HK_OPEN, HK_REQUEST_GOLF_CONTROL},
     {_trans("Volume"), HK_VOLUME_DOWN, HK_VOLUME_TOGGLE_MUTE},
     {_trans("Emulation Speed"), HK_DECREASE_EMULATION_SPEED, HK_TOGGLE_THROTTLE},
     {_trans("Frame Advance"), HK_FRAME_ADVANCE, HK_FRAME_ADVANCE_RESET_SPEED},
     {_trans("Movie"), HK_START_RECORDING, HK_READ_ONLY_MODE},
     {_trans("Stepping"), HK_STEP, HK_SKIP},
     {_trans("Program Counter"), HK_SHOW_PC, HK_SET_PC},
     {_trans("Breakpoint"), HK_BP_TOGGLE, HK_MBP_ADD},
     {_trans("Wii"), HK_TRIGGER_SYNC_BUTTON, HK_TOGGLE_USB_KEYBOARD},
     {_trans("Controller Profile 1"), HK_NEXT_WIIMOTE_PROFILE_1, HK_PREV_GAME_WIIMOTE_PROFILE_1},
     {_trans("Controller Profile 2"), HK_NEXT_WIIMOTE_PROFILE_2, HK_PREV_GAME_WIIMOTE_PROFILE_2},
     {_trans("Controller Profile 3"), HK_NEXT_WIIMOTE_PROFILE_3, HK_PREV_GAME_WIIMOTE_PROFILE_3},
     {_trans("Controller Profile 4"), HK_NEXT_WIIMOTE_PROFILE_4, HK_PREV_GAME_WIIMOTE_PROFILE_4},
     {_trans("Graphics Toggles"), HK_TOGGLE_CROP, HK_TOGGLE_TEXTURES},
     {_trans("Internal Resolution"), HK_INCREASE_IR, HK_DECREASE_IR},
     {_trans("Freelook"), HK_FREELOOK_DECREASE_SPEED, HK_FREELOOK_DECREASE_FOV_Y},
     // i18n: Stereoscopic 3D
     {_trans("3D"), HK_TOGGLE_STEREO_SBS, HK_TOGGLE_STEREO_ANAGLYPH},
     // i18n: Stereoscopic 3D
     {_trans("3D Depth"), HK_DECREASE_DEPTH, HK_INCREASE_CONVERGENCE},
     {_trans("Load State"), HK_LOAD_STATE_SLOT_1, HK_LOAD_STATE_SLOT_SELECTED},
     {_trans("Save State"), HK_SAVE_STATE_SLOT_1, HK_SAVE_STATE_SLOT_SELECTED},
     {_trans("Select State"), HK_SELECT_STATE_SLOT_1, HK_SELECT_STATE_SLOT_10},
     {_trans("Load Last State"), HK_LOAD_LAST_STATE_1, HK_LOAD_LAST_STATE_10},
     {_trans("Other State Hotkeys"), HK_SAVE_FIRST_STATE, HK_LOAD_STATE_FILE},
     {_trans("Slippi playback controls"), HK_SLIPPI_JUMP_BACK, HK_SLIPPI_JUMP_FORWARD} } };

HotkeyManager::HotkeyManager()
{
  for (std::size_t group = 0; group < m_hotkey_groups.size(); group++)
  {
    m_hotkey_groups[group] =
        (m_keys[group] = new ControllerEmu::Buttons(s_groups_info[group].name));
    groups.emplace_back(m_hotkey_groups[group]);
    for (int key = s_groups_info[group].first; key <= s_groups_info[group].last; key++)
    {
      m_keys[group]->AddInput(ControllerEmu::Translate, s_hotkey_labels[key]);
    }
  }
}

HotkeyManager::~HotkeyManager()
{
}

std::string HotkeyManager::GetName() const
{
  return "Hotkeys";
}

void HotkeyManager::GetInput(HotkeyStatus* const kb)
{
  const auto lock = GetStateLock();
  for (std::size_t group = 0; group < s_groups_info.size(); group++)
  {
    const int group_count = (s_groups_info[group].last - s_groups_info[group].first) + 1;
    std::vector<u32> bitmasks(group_count);
    for (size_t key = 0; key < bitmasks.size(); key++)
      bitmasks[key] = static_cast<u32>(1 << key);

    kb->button[group] = 0;
    m_keys[group]->GetState(&kb->button[group], bitmasks.data());
  }
}

ControllerEmu::ControlGroup* HotkeyManager::GetHotkeyGroup(HotkeyGroup group) const
{
  return m_hotkey_groups[group];
}

int HotkeyManager::FindGroupByID(int id) const
{
  const auto i = std::find_if(s_groups_info.begin(), s_groups_info.end(),
                              [id](const auto& entry) { return entry.last >= id; });

  return static_cast<int>(std::distance(s_groups_info.begin(), i));
}

int HotkeyManager::GetIndexForGroup(int group, int id) const
{
  return id - s_groups_info[group].first;
}

void HotkeyManager::LoadDefaults(const ControllerInterface& ciface)
{
  EmulatedController::LoadDefaults(ciface);

  auto set_key_expression = [this](int index, const std::string& expression) {
    m_keys[FindGroupByID(index)]
        ->controls[GetIndexForGroup(FindGroupByID(index), index)]
        ->control_ref->SetExpression(expression);
  };

  auto hotkey_string = [](std::vector<std::string> inputs) {
    return "@(" + JoinStrings(inputs, "+") + ')';
  };

  // General hotkeys
  set_key_expression(HK_OPEN, hotkey_string({"Ctrl", "O"}));
  set_key_expression(HK_PLAY_PAUSE, "F10");
#ifdef _WIN32
  set_key_expression(HK_STOP, "ESCAPE");
  set_key_expression(HK_FULLSCREEN, hotkey_string({"Alt", "RETURN"}));
#else
  set_key_expression(HK_STOP, "Escape");
  set_key_expression(HK_FULLSCREEN, hotkey_string({"Alt", "Return"}));
#endif
  set_key_expression(HK_STEP, "F11");
  set_key_expression(HK_STEP_OVER, hotkey_string({"Shift", "F10"}));
  set_key_expression(HK_STEP_OUT, hotkey_string({"Shift", "F11"}));
  set_key_expression(HK_BP_TOGGLE, hotkey_string({"Shift", "F9"}));
  set_key_expression(HK_SCREENSHOT, "F9");
  set_key_expression(HK_WIIMOTE1_CONNECT, hotkey_string({"Alt", "F5"}));
  set_key_expression(HK_WIIMOTE2_CONNECT, hotkey_string({"Alt", "F6"}));
  set_key_expression(HK_WIIMOTE3_CONNECT, hotkey_string({"Alt", "F7"}));
  set_key_expression(HK_WIIMOTE4_CONNECT, hotkey_string({"Alt", "F8"}));
  set_key_expression(HK_BALANCEBOARD_CONNECT, hotkey_string({"Alt", "F9"}));
#ifdef _WIN32
  set_key_expression(HK_TOGGLE_THROTTLE, "TAB");
#else
  set_key_expression(HK_TOGGLE_THROTTLE, "Tab");
#endif

  // Freelook
  set_key_expression(HK_FREELOOK_DECREASE_SPEED, hotkey_string({"Shift", "`1`"}));
  set_key_expression(HK_FREELOOK_INCREASE_SPEED, hotkey_string({"Shift", "`2`"}));
  set_key_expression(HK_FREELOOK_RESET_SPEED, hotkey_string({"Shift", "F"}));
  set_key_expression(HK_FREELOOK_UP, hotkey_string({"Shift", "E"}));
  set_key_expression(HK_FREELOOK_DOWN, hotkey_string({"Shift", "Q"}));
  set_key_expression(HK_FREELOOK_LEFT, hotkey_string({"Shift", "A"}));
  set_key_expression(HK_FREELOOK_RIGHT, hotkey_string({"Shift", "D"}));
  set_key_expression(HK_FREELOOK_ZOOM_IN, hotkey_string({"Shift", "W"}));
  set_key_expression(HK_FREELOOK_ZOOM_OUT, hotkey_string({"Shift", "S"}));
  set_key_expression(HK_FREELOOK_RESET, hotkey_string({"Shift", "R"}));
  set_key_expression(HK_FREELOOK_INCREASE_FOV_X, hotkey_string({"Shift", "`Axis Z+`"}));
  set_key_expression(HK_FREELOOK_DECREASE_FOV_X, hotkey_string({"Shift", "`Axis Z-`"}));
  set_key_expression(HK_FREELOOK_INCREASE_FOV_Y, hotkey_string({"Shift", "`Axis Z+`"}));
  set_key_expression(HK_FREELOOK_DECREASE_FOV_Y, hotkey_string({"Shift", "`Axis Z-`"}));

  // Savestates
  for (int i = 0; i < 8; i++)
  {
    set_key_expression(HK_LOAD_STATE_SLOT_1 + i, fmt::format("F{}", i + 1));
    set_key_expression(HK_SAVE_STATE_SLOT_1 + i,
                       hotkey_string({"Shift", fmt::format("F{}", i + 1)}));
  }
<<<<<<< HEAD
  set_key_expression(HK_UNDO_LOAD_STATE, NON + " & `F12`");
  set_key_expression(HK_UNDO_SAVE_STATE, SHIFT + " & `F12`");

  // Slippi Playback
#ifdef IS_PLAYBACK
  if (SConfig::GetInstance().m_slippiEnableSeek) {
#ifdef _WIN32

    set_key_expression(HK_SLIPPI_JUMP_BACK, SHIFT + " & `LEFT`");
    set_key_expression(HK_SLIPPI_STEP_BACK, NON + " & `LEFT`");
    set_key_expression(HK_FRAME_ADVANCE, NON + " & `PERIOD`");
    set_key_expression(HK_PLAY_PAUSE, NON + " & `SPACE`");
    set_key_expression(HK_SLIPPI_STEP_FORWARD, NON + " & `RIGHT`");
    set_key_expression(HK_SLIPPI_JUMP_FORWARD, SHIFT + " & `RIGHT`");
#elif __APPLE__
    set_key_expression(HK_SLIPPI_JUMP_BACK, SHIFT + " & `Left Arrow`");
    set_key_expression(HK_SLIPPI_STEP_BACK, NON + " & `Left Arrow`");
    set_key_expression(HK_FRAME_ADVANCE, NON + " & `.`");
    set_key_expression(HK_PLAY_PAUSE, NON + "& `Space`");
    set_key_expression(HK_SLIPPI_STEP_FORWARD, NON + " & `Right Arrow`");
    set_key_expression(HK_SLIPPI_JUMP_FORWARD, SHIFT + " & `Right Arrow`");
#else
    set_key_expression(HK_SLIPPI_JUMP_BACK, SHIFT + " & `Left`");
    set_key_expression(HK_SLIPPI_STEP_BACK, NON + "Left");
    set_key_expression(HK_FRAME_ADVANCE, NON + " & `period`");
    set_key_expression(HK_PLAY_PAUSE, NON + "& `space`");
    set_key_expression(HK_SLIPPI_STEP_FORWARD, NON + " & `Right`");
    set_key_expression(HK_SLIPPI_JUMP_FORWARD, SHIFT + " & `Right`");
#endif
  }
#endif
=======
  set_key_expression(HK_UNDO_LOAD_STATE, "F12");
  set_key_expression(HK_UNDO_SAVE_STATE, hotkey_string({"Shift", "F12"}));
>>>>>>> 5abae61a
}<|MERGE_RESOLUTION|>--- conflicted
+++ resolved
@@ -25,11 +25,7 @@
 #include "InputCommon/GCPadStatus.h"
 
 // clang-format off
-<<<<<<< HEAD
-constexpr std::array<const char*, 142> s_hotkey_labels{{
-=======
-constexpr std::array<const char*, 139> s_hotkey_labels{{
->>>>>>> 5abae61a
+constexpr std::array<const char*, 143> s_hotkey_labels{{
     _trans("Open"),
     _trans("Change Disc"),
     _trans("Eject Disc"),
@@ -482,40 +478,35 @@
     set_key_expression(HK_SAVE_STATE_SLOT_1 + i,
                        hotkey_string({"Shift", fmt::format("F{}", i + 1)}));
   }
-<<<<<<< HEAD
-  set_key_expression(HK_UNDO_LOAD_STATE, NON + " & `F12`");
-  set_key_expression(HK_UNDO_SAVE_STATE, SHIFT + " & `F12`");
+  set_key_expression(HK_UNDO_LOAD_STATE, "F12");
+  set_key_expression(HK_UNDO_SAVE_STATE, hotkey_string({"Shift", "F12"}));
 
   // Slippi Playback
 #ifdef IS_PLAYBACK
   if (SConfig::GetInstance().m_slippiEnableSeek) {
 #ifdef _WIN32
 
-    set_key_expression(HK_SLIPPI_JUMP_BACK, SHIFT + " & `LEFT`");
-    set_key_expression(HK_SLIPPI_STEP_BACK, NON + " & `LEFT`");
-    set_key_expression(HK_FRAME_ADVANCE, NON + " & `PERIOD`");
-    set_key_expression(HK_PLAY_PAUSE, NON + " & `SPACE`");
-    set_key_expression(HK_SLIPPI_STEP_FORWARD, NON + " & `RIGHT`");
-    set_key_expression(HK_SLIPPI_JUMP_FORWARD, SHIFT + " & `RIGHT`");
+    set_key_expression(HK_SLIPPI_JUMP_BACK, hotkey_string({"Shift", "`LEFT`"}));
+    set_key_expression(HK_SLIPPI_STEP_BACK, "`LEFT`");
+    set_key_expression(HK_FRAME_ADVANCE, "`PERIOD`");
+    set_key_expression(HK_PLAY_PAUSE, "`SPACE`");
+    set_key_expression(HK_SLIPPI_STEP_FORWARD, "`RIGHT`");
+    set_key_expression(HK_SLIPPI_JUMP_FORWARD, hotkey_string({"Shift", "`RIGHT`"}));
 #elif __APPLE__
-    set_key_expression(HK_SLIPPI_JUMP_BACK, SHIFT + " & `Left Arrow`");
-    set_key_expression(HK_SLIPPI_STEP_BACK, NON + " & `Left Arrow`");
-    set_key_expression(HK_FRAME_ADVANCE, NON + " & `.`");
-    set_key_expression(HK_PLAY_PAUSE, NON + "& `Space`");
-    set_key_expression(HK_SLIPPI_STEP_FORWARD, NON + " & `Right Arrow`");
-    set_key_expression(HK_SLIPPI_JUMP_FORWARD, SHIFT + " & `Right Arrow`");
+    set_key_expression(HK_SLIPPI_JUMP_BACK, hotkey_string({"Shift", "`Left Arrow`"}));
+    set_key_expression(HK_SLIPPI_STEP_BACK, "`Left Arrow`");
+    set_key_expression(HK_FRAME_ADVANCE, "`.`");
+    set_key_expression(HK_PLAY_PAUSE, "`Space`");
+    set_key_expression(HK_SLIPPI_STEP_FORWARD, "`Right Arrow`");
+    set_key_expression(HK_SLIPPI_JUMP_FORWARD, hotkey_string({"Shift", "`Right Arrow`"}));
 #else
-    set_key_expression(HK_SLIPPI_JUMP_BACK, SHIFT + " & `Left`");
-    set_key_expression(HK_SLIPPI_STEP_BACK, NON + "Left");
-    set_key_expression(HK_FRAME_ADVANCE, NON + " & `period`");
-    set_key_expression(HK_PLAY_PAUSE, NON + "& `space`");
-    set_key_expression(HK_SLIPPI_STEP_FORWARD, NON + " & `Right`");
-    set_key_expression(HK_SLIPPI_JUMP_FORWARD, SHIFT + " & `Right`");
+    set_key_expression(HK_SLIPPI_JUMP_BACK, hotkey_string({"Shift", "`Left`"}));
+    set_key_expression(HK_SLIPPI_STEP_BACK, "`Left`");
+    set_key_expression(HK_FRAME_ADVANCE, "`period`");
+    set_key_expression(HK_PLAY_PAUSE, "`space`");
+    set_key_expression(HK_SLIPPI_STEP_FORWARD, "`Right`");
+    set_key_expression(HK_SLIPPI_JUMP_FORWARD, hotkey_string({"Shift", "`Right`"}));
 #endif
   }
 #endif
-=======
-  set_key_expression(HK_UNDO_LOAD_STATE, "F12");
-  set_key_expression(HK_UNDO_SAVE_STATE, hotkey_string({"Shift", "F12"}));
->>>>>>> 5abae61a
 }