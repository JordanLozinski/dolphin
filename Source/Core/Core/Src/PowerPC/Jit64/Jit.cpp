// Copyright (C) 2003 Dolphin Project.

// This program is free software: you can redistribute it and/or modify
// it under the terms of the GNU General Public License as published by
// the Free Software Foundation, version 2.0.

// This program is distributed in the hope that it will be useful,
// but WITHOUT ANY WARRANTY; without even the implied warranty of
// MERCHANTABILITY or FITNESS FOR A PARTICULAR PURPOSE.  See the
// GNU General Public License 2.0 for more details.

// A copy of the GPL 2.0 should have been included with the program.
// If not, see http://www.gnu.org/licenses/

// Official SVN repository and contact information can be found at
// http://code.google.com/p/dolphin-emu/

#include <map>

// for the PROFILER stuff
#ifdef _WIN32
#include <windows.h>
#endif

#include "Common.h"
#include "x64Emitter.h"
#include "ABI.h"
#include "Thunk.h"
#include "../../HLE/HLE.h"
#include "../../Core.h"
#include "../../PatchEngine.h"
#include "../../CoreTiming.h"
#include "../../ConfigManager.h"
#include "../PowerPC.h"
#include "../Profiler.h"
#include "../PPCTables.h"
#include "../PPCAnalyst.h"
#include "../../HW/Memmap.h"
#include "../../HW/GPFifo.h"
#include "Jit.h"
#include "JitAsm.h"
#include "JitRegCache.h"
#include "Jit64_Tables.h"
#include "HW/ProcessorInterface.h"
#if defined(_DEBUG) || defined(DEBUGFAST)
#include "PowerPCDisasm.h"
#endif

using namespace Gen;
using namespace PowerPC;

// Dolphin's PowerPC->x86 JIT dynamic recompiler
// (Nearly) all code by ector (hrydgard)
// Features:
// * x86 & x64 support, lots of shared code.
// * Basic block linking
// * Fast dispatcher

// Unfeatures:
// * Does not recompile all instructions - sometimes falls back to inserting a CALL to the corresponding Interpreter function.

// Various notes below

// Register allocation
//   RAX - Generic quicktemp register
//   RBX - point to base of memory map
//   RSI RDI R12 R13 R14 R15 - free for allocation
//   RCX RDX R8 R9 R10 R11 - allocate in emergencies. These need to be flushed before functions are called.
//   RSP - stack pointer, do not generally use, very dangerous
//   RBP - ?

// IMPORTANT:
// Make sure that all generated code and all emulator state sits under the 2GB boundary so that
// RIP addressing can be used easily. Windows will always allocate static code under the 2GB boundary.
// Also make sure to use VirtualAlloc and specify EXECUTE permission.

// Open questions
// * Should there be any statically allocated registers? r3, r4, r5, r8, r0 come to mind.. maybe sp
// * Does it make sense to finish off the remaining non-jitted instructions? Seems we are hitting diminishing returns.

// Other considerations
//
// Many instructions have shorter forms for EAX. However, I believe their performance boost
// will be as small to be negligible, so I haven't dirtied up the code with that. AMD recommends it in their
// optimization manuals, though.
//
// We support block linking. Reserve space at the exits of every block for a full 5-byte jmp. Save 16-bit offsets 
// from the starts of each block, marking the exits so that they can be nicely patched at any time.
//
// Blocks do NOT use call/ret, they only jmp to each other and to the dispatcher when necessary.
//
// All blocks that can be precompiled will be precompiled. Code will be memory protected - any write will mark
// the region as non-compilable, and all links to the page will be torn out and replaced with dispatcher jmps.
//
// Alternatively, icbi instruction SHOULD mark where we can't compile
//
// Seldom-happening events is handled by adding a decrement of a counter to all blr instructions (which are
// expensive anyway since we need to return to dispatcher, except when they can be predicted).

// TODO: SERIOUS synchronization problem with the video backend setting tokens and breakpoints in dual core mode!!!
//       Somewhat fixed by disabling idle skipping when certain interrupts are enabled
//       This is no permanent reliable fix
// TODO: Zeldas go whacko when you hang the gfx thread

// Idea - Accurate exception handling
// Compute register state at a certain instruction by running the JIT in "dry mode", and stopping at the right place.
// Not likely to be done :P


// Optimization Ideas -
/*
  * Assume SP is in main RAM (in Wii mode too?) - partly done
  * Assume all floating point loads and double precision loads+stores are to/from main ram
    (single precision stores can be used in write gather pipe, specialized fast check added)
  * AMD only - use movaps instead of movapd when loading ps from memory?
  * HLE functions like floorf, sin, memcpy, etc - they can be much faster
  * ABI optimizations - drop F0-F13 on blr, for example. Watch out for context switching.
    CR2-CR4 are non-volatile, rest of CR is volatile -> dropped on blr.
	R5-R12 are volatile -> dropped on blr.
  * classic inlining across calls.
  
Low hanging fruit:
stfd -- guaranteed in memory
cmpl
mulli
stfs
stwu
lb/stzx

bcx - optimize!
bcctr
stfs
psq_st
addx
orx
rlwimix
fcmpo
DSP_UpdateARAMDMA
lfd
stwu
cntlzwx
bcctrx
WriteBigEData

TODO
lha
srawx
addic_rc
addex
subfcx
subfex

fmaddx
fmulx
faddx
fnegx
frspx
frsqrtex
ps_sum0
ps_muls0
ps_adds1

*/

static int CODE_SIZE = 1024*1024*32;

namespace CPUCompare
{
	extern u32 m_BlockStart;
}

void Jit64::Init()
{
	jo.optimizeStack = true;
	/* This will enable block linking in JitBlockCache::FinalizeBlock(), it gives faster execution but may not
	   be as stable as the alternative (to not link the blocks). However, I have not heard about any good examples
	   where this cause problems, so I'm enabling this by default, since I seem to get perhaps as much as 20% more
	   fps with this option enabled. If you suspect that this option cause problems you can also disable it from the
	   debugging window. */
	if (Core::g_CoreStartupParameter.bEnableDebugging)
	{
		jo.enableBlocklink = false;
		Core::g_CoreStartupParameter.bSkipIdle = false;
	}
	else
	{
		if (!Core::g_CoreStartupParameter.bJITBlockLinking)
		{
			jo.enableBlocklink = false;
		}
		else
			jo.enableBlocklink = !Core::g_CoreStartupParameter.bMMU;
	}
<<<<<<< HEAD

	jo.fpAccurateFcmp = true; // Fallback to Interpreter
=======
#ifdef _M_X64
	jo.enableFastMem = Core::g_CoreStartupParameter.bUseFastMem;
#else
	jo.enableFastMem = false;
#endif
	jo.assumeFPLoadFromMem = Core::g_CoreStartupParameter.bUseFastMem;
	jo.fpAccurateFcmp = Core::g_CoreStartupParameter.bEnableFPRF;
>>>>>>> 1603bbb5
	jo.optimizeGatherPipe = true;
	jo.fastInterrupts = false;
	jo.accurateSinglePrecision = true;
	js.memcheck = Core::g_CoreStartupParameter.bMMU;

	gpr.SetEmitter(this);
	fpr.SetEmitter(this);

	trampolines.Init();
	AllocCodeSpace(CODE_SIZE);

	blocks.Init();
	asm_routines.Init();
}

void Jit64::ClearCache() 
{
	blocks.Clear();
	trampolines.ClearCodeSpace();
	ClearCodeSpace();
}

void Jit64::Shutdown()
{
	FreeCodeSpace();

	blocks.Shutdown();
	trampolines.Shutdown();
	asm_routines.Shutdown();
}

// This is only called by Default() in this file. It will execute an instruction with the interpreter functions.
void Jit64::WriteCallInterpreter(UGeckoInstruction inst)
{
	gpr.Flush(FLUSH_ALL);
	fpr.Flush(FLUSH_ALL);
	if (js.isLastInstruction)
	{
		MOV(32, M(&PC), Imm32(js.compilerPC));
		MOV(32, M(&NPC), Imm32(js.compilerPC + 4));
	}
	Interpreter::_interpreterInstruction instr = GetInterpreterOp(inst);
	ABI_CallFunctionC((void*)instr, inst.hex);
}

void Jit64::unknown_instruction(UGeckoInstruction inst)
{
	PanicAlert("unknown_instruction %08x - Fix me ;)", inst.hex);
}

void Jit64::Default(UGeckoInstruction _inst)
{
	WriteCallInterpreter(_inst.hex);
}

void Jit64::HLEFunction(UGeckoInstruction _inst)
{
	gpr.Flush(FLUSH_ALL);
	fpr.Flush(FLUSH_ALL);
	ABI_CallFunctionCC((void*)&HLE::Execute, js.compilerPC, _inst.hex);
	MOV(32, R(EAX), M(&NPC));
	WriteExitDestInEAX();
}

void Jit64::DoNothing(UGeckoInstruction _inst)
{
	// Yup, just don't do anything.
}

static const bool ImHereDebug = false;
static const bool ImHereLog = false;
static std::map<u32, int> been_here;

static void ImHere()
{
	static File::IOFile f;
	if (ImHereLog)
	{
		if (!f)
		{
#ifdef _M_X64
			f.Open("log64.txt", "w");
#else
			f.Open("log32.txt", "w");
#endif
		}
		fprintf(f.GetHandle(), "%08x\n", PC);
	}
	if (been_here.find(PC) != been_here.end())
	{
		been_here.find(PC)->second++;
		if ((been_here.find(PC)->second) & 1023)
			return;
	}
	DEBUG_LOG(DYNA_REC, "I'm here - PC = %08x , LR = %08x", PC, LR);
	been_here[PC] = 1;
}

void Jit64::Cleanup()
{
	if (jo.optimizeGatherPipe && js.fifoBytesThisBlock > 0)
		ABI_CallFunction((void *)&GPFifo::CheckGatherPipe);

	// SPEED HACK: MMCR0/MMCR1 should be checked at run-time, not at compile time.
	if (MMCR0.Hex || MMCR1.Hex)
		ABI_CallFunctionCCC((void *)&PowerPC::UpdatePerformanceMonitor, js.downcountAmount, jit->js.numLoadStoreInst, jit->js.numFloatingPointInst);
}

void Jit64::WriteExit(u32 destination, int exit_num)
{
	Cleanup();
	SUB(32, M(&CoreTiming::downcount), js.downcountAmount > 127 ? Imm32(js.downcountAmount) : Imm8(js.downcountAmount)); 

	//If nobody has taken care of this yet (this can be removed when all branches are done)
	JitBlock *b = js.curBlock;
	b->exitAddress[exit_num] = destination;
	b->exitPtrs[exit_num] = GetWritableCodePtr();
	
	// Link opportunity!
	int block = blocks.GetBlockNumberFromStartAddress(destination);
	if (block >= 0 && jo.enableBlocklink) 
	{
		// It exists! Joy of joy!
		JMP(blocks.GetBlock(block)->checkedEntry, true);
		b->linkStatus[exit_num] = true;
	}
	else 
	{
		MOV(32, M(&PC), Imm32(destination));
		JMP(asm_routines.dispatcher, true);
	}
}

void Jit64::WriteExitDestInEAX() 
{
	MOV(32, M(&PC), R(EAX));
	Cleanup();
	SUB(32, M(&CoreTiming::downcount), js.downcountAmount > 127 ? Imm32(js.downcountAmount) : Imm8(js.downcountAmount)); 
	JMP(asm_routines.dispatcher, true);
}

void Jit64::WriteRfiExitDestInEAX() 
{
	MOV(32, M(&PC), R(EAX));
	MOV(32, M(&NPC), R(EAX));
	Cleanup();
	ABI_CallFunction(reinterpret_cast<void *>(&PowerPC::CheckExceptions));
	SUB(32, M(&CoreTiming::downcount), js.downcountAmount > 127 ? Imm32(js.downcountAmount) : Imm8(js.downcountAmount)); 
	JMP(asm_routines.dispatcher, true);
}

void Jit64::WriteExceptionExit()
{
	Cleanup();
	MOV(32, R(EAX), M(&PC));
	MOV(32, M(&NPC), R(EAX));
	ABI_CallFunction(reinterpret_cast<void *>(&PowerPC::CheckExceptions));
	SUB(32, M(&CoreTiming::downcount), js.downcountAmount > 127 ? Imm32(js.downcountAmount) : Imm8(js.downcountAmount));
	JMP(asm_routines.dispatcher, true);
}

void Jit64::WriteExternalExceptionExit()
{
	Cleanup();
	MOV(32, R(EAX), M(&PC));
	MOV(32, M(&NPC), R(EAX));
	ABI_CallFunction(reinterpret_cast<void *>(&PowerPC::CheckExternalExceptions));
	SUB(32, M(&CoreTiming::downcount), js.downcountAmount > 127 ? Imm32(js.downcountAmount) : Imm8(js.downcountAmount));
	JMP(asm_routines.dispatcher, true);
}

void STACKALIGN Jit64::Run()
{
	CompiledCode pExecAddr = (CompiledCode)asm_routines.enterCode;
	pExecAddr();
}

void Jit64::SingleStep()
{
	CompiledCode pExecAddr = (CompiledCode)asm_routines.enterCode;
	pExecAddr();
}

void Jit64::Trace()
{
	char regs[500] = "";
	char fregs[750] = "";

#ifdef JIT_LOG_GPR
	for (int i = 0; i < 32; i++)
	{
		char reg[50];
		sprintf(reg, "r%02d: %08x ", i, PowerPC::ppcState.gpr[i]);
		strncat(regs, reg, 500);
	}
#endif

#ifdef JIT_LOG_FPR
	for (int i = 0; i < 32; i++)
	{
		char reg[50];
		sprintf(reg, "f%02d: %016x ", i, riPS0(i));
		strncat(fregs, reg, 750);
	}
#endif	

	DEBUG_LOG(DYNA_REC, "JIT64 PC: %08x SRR0: %08x SRR1: %08x CRfast: %02x%02x%02x%02x%02x%02x%02x%02x FPSCR: %08x MSR: %08x LR: %08x %s %s", 
		PC, SRR0, SRR1, PowerPC::ppcState.cr_fast[0], PowerPC::ppcState.cr_fast[1], PowerPC::ppcState.cr_fast[2], PowerPC::ppcState.cr_fast[3], 
		PowerPC::ppcState.cr_fast[4], PowerPC::ppcState.cr_fast[5], PowerPC::ppcState.cr_fast[6], PowerPC::ppcState.cr_fast[7], PowerPC::ppcState.fpscr, 
		PowerPC::ppcState.msr, PowerPC::ppcState.spr[8], regs, fregs);
}

void STACKALIGN Jit64::Jit(u32 em_address)
{
	if (GetSpaceLeft() < 0x10000 || blocks.IsFull() || Core::g_CoreStartupParameter.bJITNoBlockCache)
	{
		ClearCache();
	}

	int block_num = blocks.AllocateBlock(em_address);
	JitBlock *b = blocks.GetBlock(block_num);
	blocks.FinalizeBlock(block_num, jo.enableBlocklink, DoJit(em_address, &code_buffer, b));
}

const u8* Jit64::DoJit(u32 em_address, PPCAnalyst::CodeBuffer *code_buf, JitBlock *b)
{
	int blockSize = code_buf->GetSize();

	// Memory exception on instruction fetch
	bool memory_exception = false;

	// A broken block is a block that does not end in a branch
	bool broken_block = false;

	if (Core::g_CoreStartupParameter.bEnableDebugging)
	{
		// Comment out the following to disable breakpoints (speed-up)
		if (!Profiler::g_ProfileBlocks)
		{
			if (GetState() == CPU_STEPPING)
				blockSize = 1;
			Trace();
		}
	}

	if (em_address == 0)
	{
		// Memory exception occurred during instruction fetch
		memory_exception = true;
	}

	if (Core::g_CoreStartupParameter.bMMU && (em_address & JIT_ICACHE_VMEM_BIT))
	{
		if (!Memory::TranslateAddress(em_address, Memory::FLAG_OPCODE))
		{
			// Memory exception occurred during instruction fetch
			memory_exception = true;
		}
	}

	int size = 0;
	js.firstFPInstructionFound = false;
	js.isLastInstruction = false;
	js.blockStart = em_address;
	js.fifoBytesThisBlock = 0;
	js.curBlock = b;
	js.block_flags = 0;
	js.cancel = false;
	jit->js.numLoadStoreInst = 0;
	jit->js.numFloatingPointInst = 0;

	// Analyze the block, collect all instructions it is made of (including inlining,
	// if that is enabled), reorder instructions for optimal performance, and join joinable instructions.
	u32 nextPC = em_address;
	u32 merged_addresses[32];
	const int capacity_of_merged_addresses = sizeof(merged_addresses) / sizeof(merged_addresses[0]);
	int size_of_merged_addresses = 0;
	if (!memory_exception)
	{
		// If there is a memory exception inside a block (broken_block==true), compile up to that instruction.
		nextPC = PPCAnalyst::Flatten(em_address, &size, &js.st, &js.gpa, &js.fpa, broken_block, code_buf, blockSize, merged_addresses, capacity_of_merged_addresses, size_of_merged_addresses);
	}

	PPCAnalyst::CodeOp *ops = code_buf->codebuffer;

	const u8 *start = AlignCode4(); // TODO: Test if this or AlignCode16 make a difference from GetCodePtr
	b->checkedEntry = start;
	b->runCount = 0;

	// Downcount flag check. The last block decremented downcounter, and the flag should still be available.
	FixupBranch skip = J_CC(CC_NBE);
	MOV(32, M(&PC), Imm32(js.blockStart));
	JMP(asm_routines.doTiming, true);  // downcount hit zero - go doTiming.
	SetJumpTarget(skip);

	const u8 *normalEntry = GetCodePtr();
	b->normalEntry = normalEntry;

	if (ImHereDebug)
		ABI_CallFunction((void *)&ImHere); //Used to get a trace of the last few blocks before a crash, sometimes VERY useful

	// Conditionally add profiling code.
	if (Profiler::g_ProfileBlocks) {
		ADD(32, M(&b->runCount), Imm8(1));
#ifdef _WIN32
		b->ticCounter = 0;
		b->ticStart = 0;
		b->ticStop = 0;
#else
//TODO
#endif
		// get start tic
		PROFILER_QUERY_PERFORMANCE_COUNTER(&b->ticStart);
	}
#if defined(_DEBUG) || defined(DEBUGFAST) || defined(NAN_CHECK)
	// should help logged stack-traces become more accurate
	MOV(32, M(&PC), Imm32(js.blockStart));
#endif

	// Start up the register allocators
	// They use the information in gpa/fpa to preload commonly used registers.
	gpr.Start(js.gpa);
	fpr.Start(js.fpa);

	js.downcountAmount = 0;
	if (!Core::g_CoreStartupParameter.bEnableDebugging)
	{
		for (int i = 0; i < size_of_merged_addresses; ++i)
		{
			const u32 address = merged_addresses[i];
			js.downcountAmount += PatchEngine::GetSpeedhackCycles(address);
		}
	}

	js.skipnext = false;
	js.blockSize = size;
	js.compilerPC = nextPC;
	// Translate instructions
	for (int i = 0; i < (int)size; i++)
	{
		js.compilerPC = ops[i].address;
		js.op = &ops[i];
		js.instructionNumber = i;
		const GekkoOPInfo *opinfo = ops[i].opinfo;
		js.downcountAmount += (opinfo->numCyclesMinusOne + 1);

		if (i == (int)size - 1)
		{
			// WARNING - cmp->branch merging will screw this up.
			js.isLastInstruction = true;
			js.next_inst = 0;
			if (Profiler::g_ProfileBlocks) {
				// CAUTION!!! push on stack regs you use, do your stuff, then pop
				PROFILER_VPUSH;
				// get end tic
				PROFILER_QUERY_PERFORMANCE_COUNTER(&b->ticStop);
				// tic counter += (end tic - start tic)
				PROFILER_ADD_DIFF_LARGE_INTEGER(&b->ticCounter, &b->ticStop, &b->ticStart);
				PROFILER_VPOP;
			}
		}
		else
		{
			// help peephole optimizations
			js.next_inst = ops[i + 1].inst;
			js.next_compilerPC = ops[i + 1].address;
		}

		if (jo.optimizeGatherPipe && js.fifoBytesThisBlock >= 32)
		{
			js.fifoBytesThisBlock -= 32;
			ABI_CallFunction(thunks.ProtectFunction((void *)&GPFifo::CheckGatherPipe, 0));
		}

		if (!ops[i].skip)
		{
			if ((opinfo->flags & FL_USE_FPU) && !js.firstFPInstructionFound)
			{
				gpr.Flush(FLUSH_ALL);
				fpr.Flush(FLUSH_ALL);

				//This instruction uses FPU - needs to add FP exception bailout
				TEST(32, M(&PowerPC::ppcState.msr), Imm32(1 << 13)); // Test FP enabled bit
				FixupBranch b1 = J_CC(CC_NZ, true);

				// If a FPU exception occurs, the exception handler will read
				// from PC.  Update PC with the latest value in case that happens.
				MOV(32, M(&PC), Imm32(ops[i].address));
				OR(32, M((void *)&PowerPC::ppcState.Exceptions), Imm32(EXCEPTION_FPU_UNAVAILABLE));
				WriteExceptionExit();

				SetJumpTarget(b1);

				js.firstFPInstructionFound = true;
			}

			// Add an external exception check if the instruction writes to the FIFO.
			if (jit->js.fifoWriteAddresses.find(ops[i].address) != jit->js.fifoWriteAddresses.end())
			{
				gpr.Flush(FLUSH_ALL);
				fpr.Flush(FLUSH_ALL);

				TEST(32, M((void *)&PowerPC::ppcState.Exceptions), Imm32(EXCEPTION_ISI | EXCEPTION_PROGRAM | EXCEPTION_SYSCALL | EXCEPTION_FPU_UNAVAILABLE | EXCEPTION_DSI | EXCEPTION_ALIGNMENT));
				FixupBranch clearInt = J_CC(CC_NZ, true);
				TEST(32, M((void *)&PowerPC::ppcState.Exceptions), Imm32(EXCEPTION_EXTERNAL_INT));
				FixupBranch noExtException = J_CC(CC_Z, true);
				TEST(32, M((void *)&PowerPC::ppcState.msr), Imm32(0x0008000));
				FixupBranch noExtIntEnable = J_CC(CC_Z, true);
				TEST(32, M((void *)&ProcessorInterface::m_InterruptCause), Imm32(ProcessorInterface::INT_CAUSE_CP | ProcessorInterface::INT_CAUSE_PE_TOKEN | ProcessorInterface::INT_CAUSE_PE_FINISH));
				FixupBranch noCPInt = J_CC(CC_Z, true);

				MOV(32, M(&PC), Imm32(ops[i].address));
				WriteExternalExceptionExit();

				SetJumpTarget(noCPInt);
				SetJumpTarget(noExtIntEnable);
				SetJumpTarget(noExtException);
				SetJumpTarget(clearInt);
			}

			if (Core::g_CoreStartupParameter.bEnableDebugging && breakpoints.IsAddressBreakPoint(ops[i].address) && GetState() != CPU_STEPPING)
			{
				gpr.Flush(FLUSH_ALL);
				fpr.Flush(FLUSH_ALL);

				MOV(32, M(&PC), Imm32(ops[i].address));
				ABI_CallFunction(reinterpret_cast<void *>(&PowerPC::CheckBreakPoints));
				TEST(32, M((void*)PowerPC::GetStatePtr()), Imm32(0xFFFFFFFF));
				FixupBranch noBreakpoint = J_CC(CC_Z);

				WriteExit(ops[i].address, 0);
				SetJumpTarget(noBreakpoint);
			}

			Jit64Tables::CompileInstruction(ops[i]);

			if (js.memcheck && (opinfo->flags & FL_LOADSTORE))
			{
				// In case we are about to jump to the dispatcher, flush regs
				gpr.Flush(FLUSH_ALL);
				fpr.Flush(FLUSH_ALL);

				TEST(32, M((void *)&PowerPC::ppcState.Exceptions), Imm32(EXCEPTION_DSI));
				FixupBranch noMemException = J_CC(CC_Z, true);

				// If a memory exception occurs, the exception handler will read
				// from PC.  Update PC with the latest value in case that happens.
				MOV(32, M(&PC), Imm32(ops[i].address));
				WriteExceptionExit();
				SetJumpTarget(noMemException);
			}

			if (opinfo->flags & FL_LOADSTORE)
				++jit->js.numLoadStoreInst;

			if (opinfo->flags & FL_USE_FPU)
				++jit->js.numFloatingPointInst;
		}

#if defined(_DEBUG) || defined(DEBUGFAST)
		if (gpr.SanityCheck() || fpr.SanityCheck())
		{
			char ppcInst[256];
			DisassembleGekko(ops[i].inst.hex, em_address, ppcInst, 256);
			NOTICE_LOG(DYNA_REC, "Unflushed reg: %s", ppcInst);
		}
#endif
		if (js.skipnext) {
			js.skipnext = false;
			i++; // Skip next instruction
		}
		
		if (js.cancel)
			break;
	}

	if (memory_exception)
	{
		// Address of instruction could not be translated
		MOV(32, M(&NPC), Imm32(js.compilerPC));

		OR(32, M((void *)&PowerPC::ppcState.Exceptions), Imm32(EXCEPTION_ISI));

		// Remove the invalid instruction from the icache, forcing a recompile
#ifdef _M_IX86
		if (js.compilerPC & JIT_ICACHE_VMEM_BIT)
			MOV(32, M((jit->GetBlockCache()->GetICacheVMEM() + (js.compilerPC & JIT_ICACHE_MASK))), Imm32(JIT_ICACHE_INVALID_WORD));
		else if (js.compilerPC & JIT_ICACHE_EXRAM_BIT)
			MOV(32, M((jit->GetBlockCache()->GetICacheEx() + (js.compilerPC & JIT_ICACHEEX_MASK))), Imm32(JIT_ICACHE_INVALID_WORD));
		else
			MOV(32, M((jit->GetBlockCache()->GetICache() + (js.compilerPC & JIT_ICACHE_MASK))), Imm32(JIT_ICACHE_INVALID_WORD));
#else
		if (js.compilerPC & JIT_ICACHE_VMEM_BIT)
			MOV(64, R(RAX), ImmPtr(jit->GetBlockCache()->GetICacheVMEM() + (js.compilerPC & JIT_ICACHE_MASK)));
		else if (js.compilerPC & JIT_ICACHE_EXRAM_BIT)
			MOV(64, R(RAX), ImmPtr(jit->GetBlockCache()->GetICacheEx() + (js.compilerPC & JIT_ICACHEEX_MASK)));
		else
			MOV(64, R(RAX), ImmPtr(jit->GetBlockCache()->GetICache() + (js.compilerPC & JIT_ICACHE_MASK)));
		MOV(32,MatR(RAX),Imm32(JIT_ICACHE_INVALID_WORD));
#endif

		WriteExceptionExit();
	}

	if (broken_block)
	{
		gpr.Flush(FLUSH_ALL);
		fpr.Flush(FLUSH_ALL);
		WriteExit(nextPC, 0);
	}

	b->flags = js.block_flags;
	b->codeSize = (u32)(GetCodePtr() - normalEntry);
	b->originalSize = size;

#ifdef JIT_LOG_X86
	LogGeneratedX86(size, code_buf, normalEntry, b);
#endif

	return normalEntry;
}<|MERGE_RESOLUTION|>--- conflicted
+++ resolved
@@ -191,18 +191,7 @@
 		else
 			jo.enableBlocklink = !Core::g_CoreStartupParameter.bMMU;
 	}
-<<<<<<< HEAD
-
-	jo.fpAccurateFcmp = true; // Fallback to Interpreter
-=======
-#ifdef _M_X64
-	jo.enableFastMem = Core::g_CoreStartupParameter.bUseFastMem;
-#else
-	jo.enableFastMem = false;
-#endif
-	jo.assumeFPLoadFromMem = Core::g_CoreStartupParameter.bUseFastMem;
 	jo.fpAccurateFcmp = Core::g_CoreStartupParameter.bEnableFPRF;
->>>>>>> 1603bbb5
 	jo.optimizeGatherPipe = true;
 	jo.fastInterrupts = false;
 	jo.accurateSinglePrecision = true;
