--- conflicted
+++ resolved
@@ -39,11 +39,8 @@
 #include "OpcodeDecoding.h"
 #include "FileUtil.h"
 #include "Debugger.h"
-<<<<<<< HEAD
 #include "StreamBuffer.h"
-=======
 #include "PerfQueryBase.h"
->>>>>>> 8d5299c2
 
 #include "main.h"
 
@@ -103,32 +100,21 @@
 	u32 index_size = (triangle_index_size+line_index_size+point_index_size) * sizeof(u16);
 	
 	s_vertexBuffer->Alloc(vertex_data_size, stride);
-	u32 offset = s_vertexBuffer->Upload(LocalVBuffer, vertex_data_size);
+	u32 offset = s_vertexBuffer->Upload(GetVertexBuffer(), vertex_data_size);
 	s_baseVertex = offset / stride;
 
 	s_indexBuffer->Alloc(index_size);
 	if(triangle_index_size)
 	{
-<<<<<<< HEAD
-		s_offset[0] = s_indexBuffer->Upload((u8*)TIBuffer, triangle_index_size * sizeof(u16));
-=======
-		glDrawElements(GL_TRIANGLES, IndexGenerator::GetTriangleindexLen(), GL_UNSIGNED_SHORT, GetTriangleIndexBuffer());
-		INCSTAT(stats.thisFrame.numIndexedDrawCalls);
->>>>>>> 8d5299c2
+		s_offset[0] = s_indexBuffer->Upload((u8*)GetTriangleIndexBuffer(), triangle_index_size * sizeof(u16));
 	}
 	if(line_index_size)
 	{
-<<<<<<< HEAD
-		s_offset[1] = s_indexBuffer->Upload((u8*)LIBuffer, line_index_size * sizeof(u16));
-=======
-		glDrawElements(GL_LINES, IndexGenerator::GetLineindexLen(), GL_UNSIGNED_SHORT, GetLineIndexBuffer());
-		INCSTAT(stats.thisFrame.numIndexedDrawCalls);
->>>>>>> 8d5299c2
+		s_offset[1] = s_indexBuffer->Upload((u8*)GetLineIndexBuffer(), line_index_size * sizeof(u16));
 	}
 	if(point_index_size)
 	{
-<<<<<<< HEAD
-		s_offset[2] = s_indexBuffer->Upload((u8*)PIBuffer, point_index_size * sizeof(u16));
+		s_offset[2] = s_indexBuffer->Upload((u8*)GetPointIndexBuffer(), point_index_size * sizeof(u16));
 	}
 }
 
@@ -169,19 +155,11 @@
 			glDrawElements(GL_POINTS, point_index_size, GL_UNSIGNED_SHORT, (u8*)NULL+s_offset[2]);
 			INCSTAT(stats.thisFrame.numIndexedDrawCalls);
 		}
-=======
-		glDrawElements(GL_POINTS, IndexGenerator::GetPointindexLen(), GL_UNSIGNED_SHORT, GetPointIndexBuffer());
-		INCSTAT(stats.thisFrame.numIndexedDrawCalls);
->>>>>>> 8d5299c2
 	}
 }
 
 void VertexManager::vFlush()
 {
-<<<<<<< HEAD
-	VideoFifo_CheckEFBAccess();
-=======
->>>>>>> 8d5299c2
 #if defined(_DEBUG) || defined(DEBUGFAST) 
 	PRIM_LOG("frame%d:\n texgen=%d, numchan=%d, dualtex=%d, ztex=%d, cole=%d, alpe=%d, ze=%d", g_ActiveConfig.iSaveTargetId, xfregs.numTexGen.numTexGens,
 		xfregs.numChan.numColorChans, xfregs.dualTexTrans.enabled, bpmem.ztex2.op,
@@ -212,7 +190,6 @@
 
 	(void)GL_REPORT_ERROR();
 	
-<<<<<<< HEAD
 	GLVertexFormat *nativeVertexFmt = (GLVertexFormat*)g_nativeVertexFmt;
 	u32 stride  = nativeVertexFmt->GetVertexStride();
 	
@@ -220,11 +197,6 @@
 		glBindVertexArray(nativeVertexFmt->VAO);
 		m_last_vao = nativeVertexFmt->VAO;
 	}
-=======
-	//glBindBuffer(GL_ARRAY_BUFFER, s_vboBuffers[s_nCurVBOIndex]);
-	//glBufferData(GL_ARRAY_BUFFER, s_pCurBufferPointer - s_pBaseBufferPointer, s_pBaseBufferPointer, GL_STREAM_DRAW);
-	GL_REPORT_ERRORD();
->>>>>>> 8d5299c2
 
 	PrepareDrawBuffers(stride);
 	GL_REPORT_ERRORD();
@@ -243,6 +215,7 @@
 	{
 		if (usedtextures & (1 << i))
 		{
+			TextureCache::SetNextStage(i);
 			g_renderer->SetSamplerState(i % 4, i / 4);
 			FourTexUnits &tex = bpmem.tex[i >> 2];
 			TextureCache::TCacheEntryBase* tentry = TextureCache::Load(i, 
@@ -289,7 +262,6 @@
 		ProgramShaderCache::SetShader(DSTALPHA_NONE,g_nativeVertexFmt->m_components);
 	}
 
-<<<<<<< HEAD
 	// set global constants
 	VertexShaderManager::SetConstants();
 	PixelShaderManager::SetConstants();
@@ -300,13 +272,10 @@
 		g_nativeVertexFmt->SetupVertexPointers();
 	GL_REPORT_ERRORD();
 
+	g_perf_query->EnableQuery(bpmem.zcontrol.early_ztest ? PQG_ZCOMP_ZCOMPLOC : PQG_ZCOMP);
 	Draw(stride);
-=======
-	g_perf_query->EnableQuery(bpmem.zcontrol.early_ztest ? PQG_ZCOMP_ZCOMPLOC : PQG_ZCOMP);
-	Draw();
 	g_perf_query->DisableQuery(bpmem.zcontrol.early_ztest ? PQG_ZCOMP_ZCOMPLOC : PQG_ZCOMP);
 	//ERROR_LOG(VIDEO, "PerfQuery result: %d", g_perf_query->GetQueryResult(bpmem.zcontrol.early_ztest ? PQ_ZCOMP_OUTPUT_ZCOMPLOC : PQ_ZCOMP_OUTPUT));
->>>>>>> 8d5299c2
 
 	// run through vertex groups again to set alpha
 	if (useDstAlpha && !dualSourcePossible)
@@ -333,14 +302,7 @@
 			glEnable(GL_BLEND);
 	}
 	GFX_DEBUGGER_PAUSE_AT(NEXT_FLUSH, true);
-<<<<<<< HEAD
-	
-	ResetBuffer();
-=======
-
-	//s_nCurVBOIndex = (s_nCurVBOIndex + 1) % ARRAYSIZE(s_vboBuffers);
-
->>>>>>> 8d5299c2
+	
 #if defined(_DEBUG) || defined(DEBUGFAST)
 	if (g_ActiveConfig.iLog & CONF_SAVESHADERS) 
 	{
@@ -348,21 +310,13 @@
 		ProgramShaderCache::PCacheEntry prog = ProgramShaderCache::GetShaderProgram();
 		char strfile[255];
 		sprintf(strfile, "%sps%.3d.txt", File::GetUserPath(D_DUMPFRAMES_IDX).c_str(), g_ActiveConfig.iSaveTargetId);
-<<<<<<< HEAD
-		std::ofstream fps(strfile);
-		fps << prog.shader.strpprog.c_str();
-		sprintf(strfile, "%svs%.3d.txt", File::GetUserPath(D_DUMPFRAMES_IDX).c_str(), g_ActiveConfig.iSaveTargetId);
-		std::ofstream fvs(strfile);
-		fvs << prog.shader.strvprog.c_str();
-=======
 		std::ofstream fps;
 		OpenFStream(fps, strfile, std::ios_base::out);
-		fps << ps->strprog.c_str();
+		fps << prog.shader.strpprog.c_str();
 		sprintf(strfile, "%svs%.3d.txt", File::GetUserPath(D_DUMPFRAMES_IDX).c_str(), g_ActiveConfig.iSaveTargetId);
 		std::ofstream fvs;
 		OpenFStream(fvs, strfile, std::ios_base::out);
-		fvs << vs->strprog.c_str();
->>>>>>> 8d5299c2
+		fvs << prog.shader.strvprog.c_str();
 	}
 
 	if (g_ActiveConfig.iLog & CONF_SAVETARGETS) 
